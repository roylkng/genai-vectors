--- conflicted
+++ resolved
@@ -22,17 +22,7 @@
     /// Optional default nprobe value used by the query service; if not provided the service will derive one.
     pub default_nprobe: Option<u32>,
     #[serde(default)]
-<<<<<<< HEAD
     pub non_filterable_metadata_keys: Vec<String>,
-=======
-    pub algorithm: Option<String>,
-    #[serde(default)]
-    pub hnsw_threshold: Option<usize>,
-    #[serde(default)]
-    pub filterable_keys: Vec<FilterableKey>,
-    #[serde(default)]
-    pub non_filterable_keys: Vec<String>,
->>>>>>> b4defcdf
 }
 
 #[derive(Serialize, Deserialize)]
